# Copyright 2015, Google Inc.
# All rights reserved.
#
# Redistribution and use in source and binary forms, with or without
# modification, are permitted provided that the following conditions are
# met:
#
#     * Redistributions of source code must retain the above copyright
# notice, this list of conditions and the following disclaimer.
#     * Redistributions in binary form must reproduce the above
# copyright notice, this list of conditions and the following disclaimer
# in the documentation and/or other materials provided with the
# distribution.
#     * Neither the name of Google Inc. nor the names of its
# contributors may be used to endorse or promote products derived from
# this software without specific prior written permission.
#
# THIS SOFTWARE IS PROVIDED BY THE COPYRIGHT HOLDERS AND CONTRIBUTORS
# "AS IS" AND ANY EXPRESS OR IMPLIED WARRANTIES, INCLUDING, BUT NOT
# LIMITED TO, THE IMPLIED WARRANTIES OF MERCHANTABILITY AND FITNESS FOR
# A PARTICULAR PURPOSE ARE DISCLAIMED. IN NO EVENT SHALL THE COPYRIGHT
# OWNER OR CONTRIBUTORS BE LIABLE FOR ANY DIRECT, INDIRECT, INCIDENTAL,
# SPECIAL, EXEMPLARY, OR CONSEQUENTIAL DAMAGES (INCLUDING, BUT NOT
# LIMITED TO, PROCUREMENT OF SUBSTITUTE GOODS OR SERVICES; LOSS OF USE,
# DATA, OR PROFITS; OR BUSINESS INTERRUPTION) HOWEVER CAUSED AND ON ANY
# THEORY OF LIABILITY, WHETHER IN CONTRACT, STRICT LIABILITY, OR TORT
# (INCLUDING NEGLIGENCE OR OTHERWISE) ARISING IN ANY WAY OUT OF THE USE
# OF THIS SOFTWARE, EVEN IF ADVISED OF THE POSSIBILITY OF SUCH DAMAGE.

require "faraday"
require "googleauth/signet"
require "memoist"

module Google
  # Module Auth provides classes that provide Google-specific authorization
  # used to access Google APIs.
  module Auth
    NO_METADATA_SERVER_ERROR = <<~ERROR.freeze
      Error code 404 trying to get security access token
      from Compute Engine metadata for the default service account. This
      may be because the virtual machine instance does not have permission
      scopes specified.
    ERROR
    UNEXPECTED_ERROR_SUFFIX = <<~ERROR.freeze
      trying to get security access token from Compute Engine metadata for
      the default service account
    ERROR

    # Extends Signet::OAuth2::Client so that the auth token is obtained from
    # the GCE metadata server.
    class GCECredentials < Signet::OAuth2::Client
      # The IP Address is used in the URIs to speed up failures on non-GCE
      # systems.
      COMPUTE_AUTH_TOKEN_URI =
        "http://169.254.169.254/computeMetadata/v1/instance/service-accounts/default/token".freeze
      COMPUTE_ID_TOKEN_URI =
        "http://169.254.169.254/computeMetadata/v1/instance/service-accounts/default/identity".freeze
      COMPUTE_CHECK_URI = "http://169.254.169.254".freeze

      class << self
        extend Memoist

        # Detect if this appear to be a GCE instance, by checking if metadata
        # is available.
        def on_gce? options = {}
          # TODO: This should use google-cloud-env instead.
          c = options[:connection] || Faraday.default_connection
          headers = { "Metadata-Flavor" => "Google" }
          resp = c.get COMPUTE_CHECK_URI, nil, headers do |req|
            req.options.timeout = 1.0
            req.options.open_timeout = 0.1
          end
          return false unless resp.status == 200
          resp.headers["Metadata-Flavor"] == "Google"
        rescue Faraday::TimeoutError, Faraday::ConnectionFailed
          false
        end

        memoize :on_gce?
      end

      # Overrides the super class method to change how access tokens are
      # fetched.
      def fetch_access_token options = {}
        c = options[:connection] || Faraday.default_connection
        retry_with_error do
          uri = target_audience ? COMPUTE_ID_TOKEN_URI : COMPUTE_AUTH_TOKEN_URI
          query = target_audience ? { "audience" => target_audience, "format" => "full" } : {}
          query[:scopes] = Array(scope).join " " if scope
          headers = { "Metadata-Flavor" => "Google" }
          resp = c.get uri, query, headers
          case resp.status
          when 200
<<<<<<< HEAD
            Signet::OAuth2.parse_credentials(resp.body,
                                             resp.headers["content-type"])
          when 403, 500
            msg = "Unexpected error code #{resp.status}" \
              "#{UNEXPECTED_ERROR_SUFFIX}"
            raise Signet::UnexpectedStatusError, msg
=======
            content_type = resp.headers["content-type"]
            if content_type == "text/html"
              { (target_audience ? "id_token" : "access_token") => resp.body }
            else
              Signet::OAuth2.parse_credentials resp.body, content_type
            end
>>>>>>> 48c689aa
          when 404
            raise Signet::AuthorizationError, NO_METADATA_SERVER_ERROR
          else
            msg = "Unexpected error code #{resp.status}" \
              "#{UNEXPECTED_ERROR_SUFFIX}"
            raise Signet::AuthorizationError, msg
          end
        end
      end
    end
  end
end<|MERGE_RESOLUTION|>--- conflicted
+++ resolved
@@ -91,21 +91,16 @@
           resp = c.get uri, query, headers
           case resp.status
           when 200
-<<<<<<< HEAD
-            Signet::OAuth2.parse_credentials(resp.body,
-                                             resp.headers["content-type"])
-          when 403, 500
-            msg = "Unexpected error code #{resp.status}" \
-              "#{UNEXPECTED_ERROR_SUFFIX}"
-            raise Signet::UnexpectedStatusError, msg
-=======
             content_type = resp.headers["content-type"]
             if content_type == "text/html"
               { (target_audience ? "id_token" : "access_token") => resp.body }
             else
               Signet::OAuth2.parse_credentials resp.body, content_type
             end
->>>>>>> 48c689aa
+          when 403, 500
+            msg = "Unexpected error code #{resp.status}" \
+              "#{UNEXPECTED_ERROR_SUFFIX}"
+            raise Signet::UnexpectedStatusError, msg
           when 404
             raise Signet::AuthorizationError, NO_METADATA_SERVER_ERROR
           else
